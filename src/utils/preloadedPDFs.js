--- conflicted
+++ resolved
@@ -132,23 +132,18 @@
   for (let i = 0; i < pdfFiles.length; i += BATCH_SIZE) {
     const batch = pdfFiles.slice(i, i + BATCH_SIZE);
     
-    // Process batch in sequence
-    for (const { file, metadata, coverFile } of batch) {
+    // Process batch in parallel
+    const batchPromises = batch.map(async ({ file, metadata, coverFile }, batchIndex) => {
+      const index = i + batchIndex;
       try {
         const result = await uploadPreloadedPDF(file, metadata, coverFile);
         results.push(result);
-<<<<<<< HEAD
         lastSuccessfulId = result.id;
         return { success: true, index };
-=======
-        completed++;
->>>>>>> 1458f30e
       } catch (error) {
-        console.error(`Error uploading ${file.name}:`, error);
         errors.push({ file, metadata, error });
-        completed++;
+        return { success: false, index, error };
       }
-<<<<<<< HEAD
     });
 
     // Wait for all uploads in this batch to complete
@@ -164,21 +159,6 @@
         errors: errors.length,
         lastSuccessfulId
       });
-=======
-      
-      // Update progress
-      if (onProgress) {
-        onProgress({
-          percent: Math.round((completed / pdfFiles.length) * 100),
-          completed,
-          total: pdfFiles.length,
-          errors: errors.length
-        });
-      }
-      
-      // Add a small delay between uploads to prevent rate limiting
-      await new Promise(resolve => setTimeout(resolve, 500));
->>>>>>> 1458f30e
     }
   }
 
